--- conflicted
+++ resolved
@@ -199,7 +199,6 @@
     "translation": "** 恭喜：你已经征服了 [史诗] **"
   },
   "** [GOD MODE] **": {
-<<<<<<< HEAD
     "translation": "** [上帝模式] **"
   },
   "[ADMIN] Selected [GOD MODE] for next round.": {
@@ -298,95 +297,5 @@
   },
   "[WINNER] Selected [NORMAL MODE] for next round": {
     "translation": "[胜者] 选择了[普通模式]作为下一回合"
-=======
-    "translation": ""
-  },
-  "[ADMIN] Selected [GOD MODE] for next round.": {
-    "translation": ""
-  },
-  "** Congratulations - You won [GODMODE] **": {
-    "translation": ""
-  },
-  "** THANKS FOR PLAYING **": {
-    "translation": ""
-  },
-  "** [ZM MODE] **": {
-    "translation": ""
-  },
-  "** NUKE IN 200 SECONDS **": {
-    "translation": ""
-  },
-  "** NUKE IN 180 SECONDS **": {
-    "translation": ""
-  },
-  "** NUKE IN 160 SECONDS **": {
-    "translation": ""
-  },
-  "** NUKE IN 140 SECONDS **": {
-    "translation": ""
-  },
-  "** NUKE IN 120 SECONDS **": {
-    "translation": ""
-  },
-  "** NUKE IN 100 SECONDS **": {
-    "translation": ""
-  },
-  "** NUKE IN 80 SECONDS **": {
-    "translation": ""
-  },
-  "** NUKE IN 60 SECONDS **": {
-    "translation": ""
-  },
-  "** NUKE IN 40 SECONDS **": {
-    "translation": ""
-  },
-  "** TELEPORTING EVERYONE TO CHOCOBORACE IN 10 SEC **": {
-    "translation": ""
-  },
-  "** TELEPORTING EVERYONE TO CHOCOBORACE **": {
-    "translation": ""
-  },
-  "** ZOMBIES RELEASED IN 2 SECS **": {
-    "translation": ""
-  },
-  "** NUKE IN 20 SECONDS **": {
-    "translation": ""
-  },
-  "** NUKE IN 10 SECONDS **": {
-    "translation": ""
-  },
-  "[WINNER] Selected [GOD MODE] for next round.": {
-    "translation": ""
-  },
-  "** [INSANE DIFFICULTY ADDED] **": {
-    "translation": ""
-  },
-  "[ADMIN] Added [INSANE DIFFICULTY] for next round.": {
-    "translation": ""
-  },
-  "[ADMIN] Removed [INSANE DIFFICULTY] for next round.": {
-    "translation": ""
-  },
-  "[ADMIN] Selected [HARD MODE] for next round.": {
-    "translation": ""
-  },
-  "[ADMIN] Selected [EXTREME MODE] for next round.": {
-    "translation": ""
-  },
-  "[ADMIN] Selected [EPIC MODE] for next round.": {
-    "translation": ""
-  },
-  "[ADMIN] Selected [ZM MODE] for next round.": {
-    "translation": ""
-  },
-  "[ADMIN] Has set [EVENT MODE] for this map. Restarting round in 5 seconds.": {
-    "translation": ""
-  },
-  "[WINNER] Selected [EPIC MODE] for next round.": {
-    "translation": ""
-  },
-  "[ADMIN] Restarting round in 5 seconds.": {
-    "translation": ""
->>>>>>> 18358e28
   }
 }